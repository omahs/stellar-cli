--- conflicted
+++ resolved
@@ -12,7 +12,6 @@
 
 	"github.com/stellar/go/network"
 	"github.com/stellar/go/support/errors"
-	"github.com/stellar/go/support/strutils"
 	"github.com/stellar/soroban-tools/cmd/soroban-rpc/internal/ledgerbucketwindow"
 )
 
@@ -273,167 +272,68 @@
 			Validate:     positive,
 		},
 		{
-<<<<<<< HEAD
-			TomlKey:      strutils.KebabToConstantCase("request-backlog-global-queue-limit"),
-=======
 			Name:         "request-backlog-global-queue-limit",
->>>>>>> 1d71c353
 			Usage:        "Maximum number of outstanding requests",
 			ConfigKey:    &cfg.RequestBacklogGlobalQueueLimit,
 			DefaultValue: uint(1000),
 			Validate:     positive,
 		},
 		{
-<<<<<<< HEAD
-			TomlKey:      strutils.KebabToConstantCase("request-backlog-get-health-queue-limit"),
-=======
 			Name:         "request-backlog-get-health-queue-limit",
->>>>>>> 1d71c353
 			Usage:        "Maximum number of outstanding GetHealth requests",
 			ConfigKey:    &cfg.RequestBacklogGetHealthQueueLimit,
 			DefaultValue: uint(1000),
 			Validate:     positive,
 		},
 		{
-<<<<<<< HEAD
-			TomlKey:      strutils.KebabToConstantCase("request-backlog-get-events-queue-limit"),
-=======
 			Name:         "request-backlog-get-events-queue-limit",
->>>>>>> 1d71c353
 			Usage:        "Maximum number of outstanding GetEvents requests",
 			ConfigKey:    &cfg.RequestBacklogGetEventsQueueLimit,
 			DefaultValue: uint(1000),
 			Validate:     positive,
 		},
 		{
-<<<<<<< HEAD
-			TomlKey:      strutils.KebabToConstantCase("request-backlog-get-network-queue-limit"),
-=======
 			Name:         "request-backlog-get-network-queue-limit",
->>>>>>> 1d71c353
 			Usage:        "Maximum number of outstanding GetNetwork requests",
 			ConfigKey:    &cfg.RequestBacklogGetNetworkQueueLimit,
 			DefaultValue: uint(1000),
 			Validate:     positive,
 		},
 		{
-<<<<<<< HEAD
-			TomlKey:      strutils.KebabToConstantCase("request-backlog-get-latest-ledger-queue-limit"),
-=======
 			Name:         "request-backlog-get-latest-ledger-queue-limit",
->>>>>>> 1d71c353
 			Usage:        "Maximum number of outstanding GetLatestsLedger requests",
 			ConfigKey:    &cfg.RequestBacklogGetLatestLedgerQueueLimit,
 			DefaultValue: uint(1000),
 			Validate:     positive,
 		},
 		{
-<<<<<<< HEAD
-			TomlKey:      strutils.KebabToConstantCase("request-backlog-get-ledger-entries-queue-limit"),
-=======
 			Name:         "request-backlog-get-ledger-entries-queue-limit",
->>>>>>> 1d71c353
 			Usage:        "Maximum number of outstanding GetLedgerEntries requests",
 			ConfigKey:    &cfg.RequestBacklogGetLedgerEntriesQueueLimit,
 			DefaultValue: uint(1000),
 			Validate:     positive,
 		},
 		{
-<<<<<<< HEAD
-			TomlKey:      strutils.KebabToConstantCase("request-backlog-get-transaction-queue-limit"),
-=======
 			Name:         "request-backlog-get-transaction-queue-limit",
->>>>>>> 1d71c353
 			Usage:        "Maximum number of outstanding GetTransaction requests",
 			ConfigKey:    &cfg.RequestBacklogGetTransactionQueueLimit,
 			DefaultValue: uint(1000),
 			Validate:     positive,
 		},
 		{
-<<<<<<< HEAD
-			TomlKey:      strutils.KebabToConstantCase("request-backlog-send-transaction-queue-limit"),
-=======
 			Name:         "request-backlog-send-transaction-queue-limit",
->>>>>>> 1d71c353
 			Usage:        "Maximum number of outstanding SendTransaction requests",
 			ConfigKey:    &cfg.RequestBacklogSendTransactionQueueLimit,
 			DefaultValue: uint(500),
 			Validate:     positive,
 		},
 		{
-<<<<<<< HEAD
-			TomlKey:      strutils.KebabToConstantCase("request-backlog-simulate-transaction-queue-limit"),
-=======
 			Name:         "request-backlog-simulate-transaction-queue-limit",
->>>>>>> 1d71c353
 			Usage:        "Maximum number of outstanding SimulateTransaction requests",
 			ConfigKey:    &cfg.RequestBacklogSimulateTransactionQueueLimit,
 			DefaultValue: uint(100),
 			Validate:     positive,
 		},
-<<<<<<< HEAD
-		{
-			TomlKey:      strutils.KebabToConstantCase("request-execution-warning-threshold"),
-			Usage:        "The request execution warning threshold is the predetermined maximum duration of time that a request can take to be processed before a warning would be generated",
-			ConfigKey:    &cfg.RequestExecutionWarningThreshold,
-			DefaultValue: 5 * time.Second,
-		},
-		{
-			TomlKey:      strutils.KebabToConstantCase("max-request-execution-duration"),
-			Usage:        "The max request execution duration is the predefined maximum duration of time allowed for processing a request. When that time elapses, the server would return 504 and abort the request's execution",
-			ConfigKey:    &cfg.MaxRequestExecutionDuration,
-			DefaultValue: 25 * time.Second,
-		},
-		{
-			TomlKey:      strutils.KebabToConstantCase("max-get-health-execution-duration"),
-			Usage:        "The maximum duration of time allowed for processing a getHealth request. When that time elapses, the server would return 504 and abort the request's execution",
-			ConfigKey:    &cfg.MaxGetHealthExecutionDuration,
-			DefaultValue: 5 * time.Second,
-		},
-		{
-			TomlKey:      strutils.KebabToConstantCase("max-get_events-execution-duration"),
-			Usage:        "The maximum duration of time allowed for processing a getEvents request. When that time elapses, the server would return 504 and abort the request's execution",
-			ConfigKey:    &cfg.MaxGetEventsExecutionDuration,
-			DefaultValue: 10 * time.Second,
-		},
-		{
-			TomlKey:      strutils.KebabToConstantCase("max-get-network-execution-duration"),
-			Usage:        "The maximum duration of time allowed for processing a getNetwork request. When that time elapses, the server would return 504 and abort the request's execution",
-			ConfigKey:    &cfg.MaxGetNetworkExecutionDuration,
-			DefaultValue: 5 * time.Second,
-		},
-		{
-			TomlKey:      strutils.KebabToConstantCase("max-get-latest-ledger-execution-duration"),
-			Usage:        "The maximum duration of time allowed for processing a getLatestLedger request. When that time elapses, the server would return 504 and abort the request's execution",
-			ConfigKey:    &cfg.MaxGetLatestLedgerExecutionDuration,
-			DefaultValue: 5 * time.Second,
-		},
-		{
-			TomlKey:      strutils.KebabToConstantCase("max-get_ledger-entries-execution-duration"),
-			Usage:        "The maximum duration of time allowed for processing a getLedgerEntries request. When that time elapses, the server would return 504 and abort the request's execution",
-			ConfigKey:    &cfg.MaxGetLedgerEntriesExecutionDuration,
-			DefaultValue: 5 * time.Second,
-		},
-		{
-			TomlKey:      strutils.KebabToConstantCase("max-get-transaction-execution-duration"),
-			Usage:        "The maximum duration of time allowed for processing a getTransaction request. When that time elapses, the server would return 504 and abort the request's execution",
-			ConfigKey:    &cfg.MaxGetTransactionExecutionDuration,
-			DefaultValue: 5 * time.Second,
-		},
-		{
-			TomlKey:      strutils.KebabToConstantCase("max-send-transaction-execution-duration"),
-			Usage:        "The maximum duration of time allowed for processing a sendTransaction request. When that time elapses, the server would return 504 and abort the request's execution",
-			ConfigKey:    &cfg.MaxSendTransactionExecutionDuration,
-			DefaultValue: 15 * time.Second,
-		},
-		{
-			TomlKey:      strutils.KebabToConstantCase("max-simulate-transaction-execution-duration"),
-			Usage:        "The maximum duration of time allowed for processing a simulateTransaction request. When that time elapses, the server would return 504 and abort the request's execution",
-			ConfigKey:    &cfg.MaxSimulateTransactionExecutionDuration,
-			DefaultValue: 15 * time.Second,
-		},
-=======
->>>>>>> 1d71c353
 	}
 	return *cfg.optionsCache
 }
