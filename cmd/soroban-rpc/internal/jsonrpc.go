package internal

import (
	"context"
	"encoding/json"
	"net/http"
	"strconv"
	"strings"
	"time"

	"github.com/creachadair/jrpc2"
	"github.com/creachadair/jrpc2/handler"
	"github.com/creachadair/jrpc2/jhttp"
	"github.com/go-chi/chi/middleware"
	"github.com/prometheus/client_golang/prometheus"
	"github.com/stellar/go/support/log"

	"github.com/stellar/soroban-tools/cmd/soroban-rpc/internal/config"
	"github.com/stellar/soroban-tools/cmd/soroban-rpc/internal/daemon/interfaces"
	"github.com/stellar/soroban-tools/cmd/soroban-rpc/internal/db"
	"github.com/stellar/soroban-tools/cmd/soroban-rpc/internal/events"
	"github.com/stellar/soroban-tools/cmd/soroban-rpc/internal/methods"
	"github.com/stellar/soroban-tools/cmd/soroban-rpc/internal/network"
	"github.com/stellar/soroban-tools/cmd/soroban-rpc/internal/transactions"
)

// Handler is the HTTP handler which serves the Soroban JSON RPC responses
type Handler struct {
	bridge jhttp.Bridge
	logger *log.Entry
	http.Handler
}

// Close closes all the resources held by the Handler instances.
// After Close is called the Handler instance will stop accepting JSON RPC requests.
func (h Handler) Close() {
	if err := h.bridge.Close(); err != nil {
		h.logger.WithError(err).Warn("could not close bridge")
	}
}

type HandlerParams struct {
	EventStore        *events.MemoryStore
	TransactionStore  *transactions.MemoryStore
	LedgerEntryReader db.LedgerEntryReader
	LedgerReader      db.LedgerReader
	Logger            *log.Entry
	PreflightGetter   methods.PreflightGetter
	Daemon            interfaces.Daemon
}

func decorateHandlers(daemon interfaces.Daemon, logger *log.Entry, m handler.Map) handler.Map {
	requestMetric := prometheus.NewSummaryVec(prometheus.SummaryOpts{
		Namespace: daemon.MetricsNamespace(),
		Subsystem: "json_rpc",
		Name:      "request_duration_seconds",
		Help:      "JSON RPC request duration",
	}, []string{"endpoint", "status"})
	decorated := handler.Map{}
	for endpoint, h := range m {
		// create copy of h so it can be used in closure bleow
		h := h
		decorated[endpoint] = handler.New(func(ctx context.Context, r *jrpc2.Request) (interface{}, error) {
			reqID := strconv.FormatUint(middleware.NextRequestID(), 10)
			logRequest(logger, reqID, r)
			startTime := time.Now()
			result, err := h.Handle(ctx, r)
			duration := time.Since(startTime)
			label := prometheus.Labels{"endpoint": r.Method(), "status": "ok"}
			simulateTransactionResponse, ok := result.(methods.SimulateTransactionResponse)
			if ok && simulateTransactionResponse.Error != "" {
				label["status"] = "error"
			} else if err != nil {
				if jsonRPCErr, ok := err.(*jrpc2.Error); ok {
					prometheusLabelReplacer := strings.NewReplacer(" ", "_", "-", "_", "(", "", ")", "")
					status := prometheusLabelReplacer.Replace(jsonRPCErr.Code.String())
					label["status"] = status
				}
			}
			requestMetric.With(label).Observe(duration.Seconds())
			logResponse(logger, reqID, duration, label["status"], result)
			return result, err
		})
	}
	daemon.MetricsRegistry().MustRegister(requestMetric)
	return decorated
}

func logRequest(logger *log.Entry, reqID string, req *jrpc2.Request) {
	logger = logger.WithFields(log.F{
		"subsys":   "jsonrpc",
		"req":      reqID,
		"json_req": req.ID(),
		"method":   req.Method(),
	})
	logger.Info("starting JSONRPC request")

	// Params are useful but can be really verbose, let's only print them in debug level
	logger = logger.WithField("params", req.ParamString())
	logger.Debug("starting JSONRPC request params")
}

func logResponse(logger *log.Entry, reqID string, duration time.Duration, status string, response any) {
	logger = logger.WithFields(log.F{
		"subsys":   "jsonrpc",
		"req":      reqID,
		"duration": duration.String(),
		"json_req": reqID,
		"status":   status,
	})
	logger.Info("finished JSONRPC request")

	if status == "ok" {
		responseBytes, err := json.Marshal(response)
		if err == nil {
			// the result is useful but can be really verbose, let's only print it with debug level
			logger = logger.WithField("result", string(responseBytes))
			logger.Debug("finished JSONRPC request result")
		}
	}
}

// NewJSONRPCHandler constructs a Handler instance
func NewJSONRPCHandler(cfg *config.Config, params HandlerParams) Handler {
	bridgeOptions := jhttp.BridgeOptions{
		Server: &jrpc2.ServerOptions{
			Logger: func(text string) { params.Logger.Debug(text) },
		},
	}
	handlers := []struct {
<<<<<<< HEAD
		methodName           string
		underlyingHandler    jrpc2.Handler
		queueLimit           uint
		longName             string
		requestDurationLimit time.Duration
=======
		methodName        string
		underlyingHandler jrpc2.Handler
		gaugeName         string
		gaugeHelp         string
		queueLimit        uint
>>>>>>> 1d71c353
	}{
		{
			methodName:        "getHealth",
			underlyingHandler: methods.NewHealthCheck(params.TransactionStore, cfg.MaxHealthyLedgerLatency),
<<<<<<< HEAD
			queueLimit:        cfg.RequestBacklogGetHealthQueueLimit,
			longName:          "get_health",
=======
			gaugeName:         "get_health_inflight_requests",
			gaugeHelp:         "Number of concurrenty in-flight getHealth requests",
			queueLimit:        cfg.RequestBacklogGetHealthQueueLimit,
>>>>>>> 1d71c353
		},
		{
			methodName:        "getEvents",
			underlyingHandler: methods.NewGetEventsHandler(params.EventStore, cfg.MaxEventsLimit, cfg.DefaultEventsLimit),
<<<<<<< HEAD
			longName:          "get_events",
=======
			gaugeName:         "get_events_inflight_requests",
			gaugeHelp:         "Number of concurrenty in-flight getEvents requests",
>>>>>>> 1d71c353
			queueLimit:        cfg.RequestBacklogGetEventsQueueLimit,
		},
		{
			methodName:        "getNetwork",
			underlyingHandler: methods.NewGetNetworkHandler(params.Daemon, cfg.NetworkPassphrase, cfg.FriendbotURL),
<<<<<<< HEAD
			longName:          "get_network",
=======
			gaugeName:         "get_network_inflight_requests",
			gaugeHelp:         "Number of concurrenty in-flight getNetwork requests",
>>>>>>> 1d71c353
			queueLimit:        cfg.RequestBacklogGetNetworkQueueLimit,
		},
		{
			methodName:        "getLatestLedger",
			underlyingHandler: methods.NewGetLatestLedgerHandler(params.LedgerEntryReader, params.LedgerReader),
<<<<<<< HEAD
			longName:          "get_latest_ledger",
=======
			gaugeName:         "get_latest_ledger_inflight_requests",
			gaugeHelp:         "Number of concurrenty in-flight getLatestLedger requests",
>>>>>>> 1d71c353
			queueLimit:        cfg.RequestBacklogGetLatestLedgerQueueLimit,
		},
		{
			methodName:        "getLedgerEntry",
			underlyingHandler: methods.NewGetLedgerEntryHandler(params.Logger, params.LedgerEntryReader),
<<<<<<< HEAD
			longName:          "get_ledger_entry",
=======
			gaugeName:         "get_ledger_entry_inflight_requests",
			gaugeHelp:         "Number of concurrenty in-flight getLedgerEntry requests",
>>>>>>> 1d71c353
			queueLimit:        cfg.RequestBacklogGetLedgerEntriesQueueLimit, // share with getLedgerEntries
		},
		{
			methodName:        "getLedgerEntries",
			underlyingHandler: methods.NewGetLedgerEntriesHandler(params.Logger, params.LedgerEntryReader),
<<<<<<< HEAD
			longName:          "get_ledger_entries",
=======
			gaugeName:         "get_ledger_entries_inflight_requests",
			gaugeHelp:         "Number of concurrenty in-flight getLedgerEntries requests",
>>>>>>> 1d71c353
			queueLimit:        cfg.RequestBacklogGetLedgerEntriesQueueLimit,
		},
		{
			methodName:        "getTransaction",
			underlyingHandler: methods.NewGetTransactionHandler(params.TransactionStore),
<<<<<<< HEAD
			longName:          "get_transaction",
=======
			gaugeName:         "get_transaction_inflight_requests",
			gaugeHelp:         "Number of concurrenty in-flight getTransactions requests",
>>>>>>> 1d71c353
			queueLimit:        cfg.RequestBacklogGetTransactionQueueLimit,
		},
		{
			methodName:        "sendTransaction",
			underlyingHandler: methods.NewSendTransactionHandler(params.Daemon, params.Logger, params.TransactionStore, cfg.NetworkPassphrase),
<<<<<<< HEAD
			longName:          "send_transaction",
=======
			gaugeName:         "send_transaction_inflight_requests",
			gaugeHelp:         "Number of concurrenty in-flight sendTransactions requests",
>>>>>>> 1d71c353
			queueLimit:        cfg.RequestBacklogSendTransactionQueueLimit,
		},
		{
			methodName:        "simulateTransaction",
			underlyingHandler: methods.NewSimulateTransactionHandler(params.Logger, params.LedgerEntryReader, params.PreflightGetter),
<<<<<<< HEAD
			longName:          "simulate_transaction",
=======
			gaugeName:         "simulate_transaction_inflight_requests",
			gaugeHelp:         "Number of concurrenty in-flight simulateTransactions requests",
>>>>>>> 1d71c353
			queueLimit:        cfg.RequestBacklogSimulateTransactionQueueLimit,
		},
	}
	handlersMap := handler.Map{}
	for _, handler := range handlers {
<<<<<<< HEAD
		queueLimiterGaugeName := handler.longName + "_inflight_requests"
		queueLimiterGaugeHelp := "Number of concurrenty in-flight " + handler.methodName + " requests"

		queueLimiterGauge := prometheus.NewGauge(prometheus.GaugeOpts{
			Namespace: params.Daemon.MetricsNamespace(), Subsystem: "network",
			Name: queueLimiterGaugeName,
			Help: queueLimiterGaugeHelp,
		})
		queueLimiter := network.MakeJrpcBacklogQueueLimiter(
			handler.underlyingHandler,
			queueLimiterGauge,
			uint64(handler.queueLimit),
			params.Logger)

		durationWarnCounterName := handler.longName + "_execution_threshold_warning"
		durationLimitCounterName := handler.longName + "_execution_threshold_limit"
		durationWarnCounterHelp := "The metric measures the count of " + handler.methodName + " requests that surpassed the warning threshold for execution time"
		durationLimitCounterHelp := "The metric measures the count of " + handler.methodName + " requests that surpassed the limit threshold for execution time"

		requestDurationWarnCounter := prometheus.NewCounter(prometheus.CounterOpts{
			Namespace: params.Daemon.MetricsNamespace(), Subsystem: "network",
			Name: durationWarnCounterName,
			Help: durationWarnCounterHelp,
		})
		requestDurationLimitCounter := prometheus.NewCounter(prometheus.CounterOpts{
			Namespace: params.Daemon.MetricsNamespace(), Subsystem: "network",
			Name: durationLimitCounterName,
			Help: durationLimitCounterHelp,
		})
		// set the warning threshold to be one third of the limit.
		requestDurationWarn := handler.requestDurationLimit / 3
		durationLimiter := network.MakeRPCRequestDurationLimiter(
			queueLimiter,
			requestDurationWarn,
			handler.requestDurationLimit,
			requestDurationWarnCounter,
			requestDurationLimitCounter,
			params.Logger)
		handlersMap[handler.methodName] = durationLimiter
=======
		gauge := prometheus.NewGauge(prometheus.GaugeOpts{
			Namespace: params.Daemon.MetricsNamespace(), Subsystem: "network",
			Name: handler.gaugeName,
			Help: handler.gaugeHelp,
		})
		limiter := network.MakeJrpcBacklogQueueLimiter(
			handler.underlyingHandler,
			gauge,
			uint64(handler.queueLimit),
			params.Logger)
		handlersMap[handler.methodName] = limiter
>>>>>>> 1d71c353
	}
	bridge := jhttp.NewBridge(decorateHandlers(
		params.Daemon,
		params.Logger,
		handlersMap),
		&bridgeOptions)
<<<<<<< HEAD

	// globalQueueRequestBacklogLimiter is a metric for measuring the total concurrent inflight requests
	globalQueueRequestBacklogLimiter := prometheus.NewGauge(prometheus.GaugeOpts{
		Namespace: params.Daemon.MetricsNamespace(), Subsystem: "network", Name: "global_inflight_requests",
		Help: "Number of concurrenty in-flight http requests",
	})

	queueLimitedBridge := network.MakeHTTPBacklogQueueLimiter(
		bridge,
		globalQueueRequestBacklogLimiter,
		uint64(cfg.RequestBacklogGlobalQueueLimit),
		params.Logger)

	globalQueueRequestExecutionDurationWarningCounter := prometheus.NewCounter(prometheus.CounterOpts{
		Namespace: params.Daemon.MetricsNamespace(), Subsystem: "network", Name: "global_request_execution_duration_threshold_warning",
		Help: "The metric measures the count of requests that surpassed the warning threshold for execution time",
	})
	globalQueueRequestExecutionDurationLimitCounter := prometheus.NewCounter(prometheus.CounterOpts{
		Namespace: params.Daemon.MetricsNamespace(), Subsystem: "network", Name: "global_request_execution_duration_threshold_limit",
		Help: "The metric measures the count of requests that surpassed the limit threshold for execution time",
	})
	durationLimitedBridge := network.MakeHTTPRequestDurationLimiter(
		queueLimitedBridge,
		cfg.RequestExecutionWarningThreshold,
		cfg.MaxRequestExecutionDuration,
		globalQueueRequestExecutionDurationWarningCounter,
		globalQueueRequestExecutionDurationLimitCounter,
		params.Logger)
=======
>>>>>>> 1d71c353

	// globalQueueRequestBacklogLimiter is a metric for measuring the total concurrent inflight requests
	globalQueueRequestBacklogLimiter := prometheus.NewGauge(prometheus.GaugeOpts{
		Namespace: params.Daemon.MetricsNamespace(), Subsystem: "network", Name: "global_inflight_requests",
		Help: "Number of concurrenty in-flight http requests",
	})
	return Handler{
<<<<<<< HEAD
		bridge:  bridge,
		logger:  params.Logger,
		Handler: durationLimitedBridge,
=======
		bridge: bridge,
		logger: params.Logger,
		Handler: network.MakeHTTPBacklogQueueLimiter(
			bridge,
			globalQueueRequestBacklogLimiter,
			uint64(cfg.RequestBacklogGlobalQueueLimit),
			params.Logger),
>>>>>>> 1d71c353
	}
}<|MERGE_RESOLUTION|>--- conflicted
+++ resolved
@@ -128,164 +128,78 @@
 		},
 	}
 	handlers := []struct {
-<<<<<<< HEAD
-		methodName           string
-		underlyingHandler    jrpc2.Handler
-		queueLimit           uint
-		longName             string
-		requestDurationLimit time.Duration
-=======
 		methodName        string
 		underlyingHandler jrpc2.Handler
 		gaugeName         string
 		gaugeHelp         string
 		queueLimit        uint
->>>>>>> 1d71c353
 	}{
 		{
 			methodName:        "getHealth",
 			underlyingHandler: methods.NewHealthCheck(params.TransactionStore, cfg.MaxHealthyLedgerLatency),
-<<<<<<< HEAD
-			queueLimit:        cfg.RequestBacklogGetHealthQueueLimit,
-			longName:          "get_health",
-=======
 			gaugeName:         "get_health_inflight_requests",
 			gaugeHelp:         "Number of concurrenty in-flight getHealth requests",
 			queueLimit:        cfg.RequestBacklogGetHealthQueueLimit,
->>>>>>> 1d71c353
 		},
 		{
 			methodName:        "getEvents",
 			underlyingHandler: methods.NewGetEventsHandler(params.EventStore, cfg.MaxEventsLimit, cfg.DefaultEventsLimit),
-<<<<<<< HEAD
-			longName:          "get_events",
-=======
 			gaugeName:         "get_events_inflight_requests",
 			gaugeHelp:         "Number of concurrenty in-flight getEvents requests",
->>>>>>> 1d71c353
 			queueLimit:        cfg.RequestBacklogGetEventsQueueLimit,
 		},
 		{
 			methodName:        "getNetwork",
 			underlyingHandler: methods.NewGetNetworkHandler(params.Daemon, cfg.NetworkPassphrase, cfg.FriendbotURL),
-<<<<<<< HEAD
-			longName:          "get_network",
-=======
 			gaugeName:         "get_network_inflight_requests",
 			gaugeHelp:         "Number of concurrenty in-flight getNetwork requests",
->>>>>>> 1d71c353
 			queueLimit:        cfg.RequestBacklogGetNetworkQueueLimit,
 		},
 		{
 			methodName:        "getLatestLedger",
 			underlyingHandler: methods.NewGetLatestLedgerHandler(params.LedgerEntryReader, params.LedgerReader),
-<<<<<<< HEAD
-			longName:          "get_latest_ledger",
-=======
 			gaugeName:         "get_latest_ledger_inflight_requests",
 			gaugeHelp:         "Number of concurrenty in-flight getLatestLedger requests",
->>>>>>> 1d71c353
 			queueLimit:        cfg.RequestBacklogGetLatestLedgerQueueLimit,
 		},
 		{
 			methodName:        "getLedgerEntry",
 			underlyingHandler: methods.NewGetLedgerEntryHandler(params.Logger, params.LedgerEntryReader),
-<<<<<<< HEAD
-			longName:          "get_ledger_entry",
-=======
 			gaugeName:         "get_ledger_entry_inflight_requests",
 			gaugeHelp:         "Number of concurrenty in-flight getLedgerEntry requests",
->>>>>>> 1d71c353
 			queueLimit:        cfg.RequestBacklogGetLedgerEntriesQueueLimit, // share with getLedgerEntries
 		},
 		{
 			methodName:        "getLedgerEntries",
 			underlyingHandler: methods.NewGetLedgerEntriesHandler(params.Logger, params.LedgerEntryReader),
-<<<<<<< HEAD
-			longName:          "get_ledger_entries",
-=======
 			gaugeName:         "get_ledger_entries_inflight_requests",
 			gaugeHelp:         "Number of concurrenty in-flight getLedgerEntries requests",
->>>>>>> 1d71c353
 			queueLimit:        cfg.RequestBacklogGetLedgerEntriesQueueLimit,
 		},
 		{
 			methodName:        "getTransaction",
 			underlyingHandler: methods.NewGetTransactionHandler(params.TransactionStore),
-<<<<<<< HEAD
-			longName:          "get_transaction",
-=======
 			gaugeName:         "get_transaction_inflight_requests",
 			gaugeHelp:         "Number of concurrenty in-flight getTransactions requests",
->>>>>>> 1d71c353
 			queueLimit:        cfg.RequestBacklogGetTransactionQueueLimit,
 		},
 		{
 			methodName:        "sendTransaction",
 			underlyingHandler: methods.NewSendTransactionHandler(params.Daemon, params.Logger, params.TransactionStore, cfg.NetworkPassphrase),
-<<<<<<< HEAD
-			longName:          "send_transaction",
-=======
 			gaugeName:         "send_transaction_inflight_requests",
 			gaugeHelp:         "Number of concurrenty in-flight sendTransactions requests",
->>>>>>> 1d71c353
 			queueLimit:        cfg.RequestBacklogSendTransactionQueueLimit,
 		},
 		{
 			methodName:        "simulateTransaction",
 			underlyingHandler: methods.NewSimulateTransactionHandler(params.Logger, params.LedgerEntryReader, params.PreflightGetter),
-<<<<<<< HEAD
-			longName:          "simulate_transaction",
-=======
 			gaugeName:         "simulate_transaction_inflight_requests",
 			gaugeHelp:         "Number of concurrenty in-flight simulateTransactions requests",
->>>>>>> 1d71c353
 			queueLimit:        cfg.RequestBacklogSimulateTransactionQueueLimit,
 		},
 	}
 	handlersMap := handler.Map{}
 	for _, handler := range handlers {
-<<<<<<< HEAD
-		queueLimiterGaugeName := handler.longName + "_inflight_requests"
-		queueLimiterGaugeHelp := "Number of concurrenty in-flight " + handler.methodName + " requests"
-
-		queueLimiterGauge := prometheus.NewGauge(prometheus.GaugeOpts{
-			Namespace: params.Daemon.MetricsNamespace(), Subsystem: "network",
-			Name: queueLimiterGaugeName,
-			Help: queueLimiterGaugeHelp,
-		})
-		queueLimiter := network.MakeJrpcBacklogQueueLimiter(
-			handler.underlyingHandler,
-			queueLimiterGauge,
-			uint64(handler.queueLimit),
-			params.Logger)
-
-		durationWarnCounterName := handler.longName + "_execution_threshold_warning"
-		durationLimitCounterName := handler.longName + "_execution_threshold_limit"
-		durationWarnCounterHelp := "The metric measures the count of " + handler.methodName + " requests that surpassed the warning threshold for execution time"
-		durationLimitCounterHelp := "The metric measures the count of " + handler.methodName + " requests that surpassed the limit threshold for execution time"
-
-		requestDurationWarnCounter := prometheus.NewCounter(prometheus.CounterOpts{
-			Namespace: params.Daemon.MetricsNamespace(), Subsystem: "network",
-			Name: durationWarnCounterName,
-			Help: durationWarnCounterHelp,
-		})
-		requestDurationLimitCounter := prometheus.NewCounter(prometheus.CounterOpts{
-			Namespace: params.Daemon.MetricsNamespace(), Subsystem: "network",
-			Name: durationLimitCounterName,
-			Help: durationLimitCounterHelp,
-		})
-		// set the warning threshold to be one third of the limit.
-		requestDurationWarn := handler.requestDurationLimit / 3
-		durationLimiter := network.MakeRPCRequestDurationLimiter(
-			queueLimiter,
-			requestDurationWarn,
-			handler.requestDurationLimit,
-			requestDurationWarnCounter,
-			requestDurationLimitCounter,
-			params.Logger)
-		handlersMap[handler.methodName] = durationLimiter
-=======
 		gauge := prometheus.NewGauge(prometheus.GaugeOpts{
 			Namespace: params.Daemon.MetricsNamespace(), Subsystem: "network",
 			Name: handler.gaugeName,
@@ -297,44 +211,12 @@
 			uint64(handler.queueLimit),
 			params.Logger)
 		handlersMap[handler.methodName] = limiter
->>>>>>> 1d71c353
 	}
 	bridge := jhttp.NewBridge(decorateHandlers(
 		params.Daemon,
 		params.Logger,
 		handlersMap),
 		&bridgeOptions)
-<<<<<<< HEAD
-
-	// globalQueueRequestBacklogLimiter is a metric for measuring the total concurrent inflight requests
-	globalQueueRequestBacklogLimiter := prometheus.NewGauge(prometheus.GaugeOpts{
-		Namespace: params.Daemon.MetricsNamespace(), Subsystem: "network", Name: "global_inflight_requests",
-		Help: "Number of concurrenty in-flight http requests",
-	})
-
-	queueLimitedBridge := network.MakeHTTPBacklogQueueLimiter(
-		bridge,
-		globalQueueRequestBacklogLimiter,
-		uint64(cfg.RequestBacklogGlobalQueueLimit),
-		params.Logger)
-
-	globalQueueRequestExecutionDurationWarningCounter := prometheus.NewCounter(prometheus.CounterOpts{
-		Namespace: params.Daemon.MetricsNamespace(), Subsystem: "network", Name: "global_request_execution_duration_threshold_warning",
-		Help: "The metric measures the count of requests that surpassed the warning threshold for execution time",
-	})
-	globalQueueRequestExecutionDurationLimitCounter := prometheus.NewCounter(prometheus.CounterOpts{
-		Namespace: params.Daemon.MetricsNamespace(), Subsystem: "network", Name: "global_request_execution_duration_threshold_limit",
-		Help: "The metric measures the count of requests that surpassed the limit threshold for execution time",
-	})
-	durationLimitedBridge := network.MakeHTTPRequestDurationLimiter(
-		queueLimitedBridge,
-		cfg.RequestExecutionWarningThreshold,
-		cfg.MaxRequestExecutionDuration,
-		globalQueueRequestExecutionDurationWarningCounter,
-		globalQueueRequestExecutionDurationLimitCounter,
-		params.Logger)
-=======
->>>>>>> 1d71c353
 
 	// globalQueueRequestBacklogLimiter is a metric for measuring the total concurrent inflight requests
 	globalQueueRequestBacklogLimiter := prometheus.NewGauge(prometheus.GaugeOpts{
@@ -342,11 +224,6 @@
 		Help: "Number of concurrenty in-flight http requests",
 	})
 	return Handler{
-<<<<<<< HEAD
-		bridge:  bridge,
-		logger:  params.Logger,
-		Handler: durationLimitedBridge,
-=======
 		bridge: bridge,
 		logger: params.Logger,
 		Handler: network.MakeHTTPBacklogQueueLimiter(
@@ -354,6 +231,5 @@
 			globalQueueRequestBacklogLimiter,
 			uint64(cfg.RequestBacklogGlobalQueueLimit),
 			params.Logger),
->>>>>>> 1d71c353
 	}
 }